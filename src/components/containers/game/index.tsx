--- conflicted
+++ resolved
@@ -12,12 +12,9 @@
 import {withService} from "../../hoc-helpers/with-service";
 import {ITransactionsService, TransactionInfoService} from "../../../services/transactions-service/model";
 import {setStatisticsGame} from "../../../actions/set-statistics-game";
-<<<<<<< HEAD
-=======
 import {resetStatisticsGame} from "../../../actions/reset-statistics-game";
 import {resetTransactions} from "../../../actions/reset-tarnsactions";
 
->>>>>>> 52979d37
 import {IGameService} from "../../../services/game-service/model";
 import {setStatusLoader} from "../../../actions/set-status-loader";
 import {IDefaultWebSocketService} from "../../../services/web-socket/model";
@@ -37,52 +34,33 @@
     wsService: IDefaultWebSocketService
 }
 
-<<<<<<< HEAD
-=======
 interface IState {
-    secondsCount: number,
-    dayTransactionCounts: number,
-    gameTransactionCounts: number,
-
     allTransactionCreated: number,
     transactionPerSecond: number
 }
 
->>>>>>> 52979d37
 type IProps = IStateProps & IDispatchProps & IServiceProps;
 
 class Game extends React.Component<IProps, {}> {
     _isMounted = false;
     _timerId: any;
 
-<<<<<<< HEAD
-=======
     state: IState = {
-        secondsCount: 15,
-        dayTransactionCounts: 0,
-        gameTransactionCounts: 0,
-
         allTransactionCreated: 0,
         transactionPerSecond: 0
     };
 
->>>>>>> 52979d37
     private makeTransaction = async () => {
         const transactions = this.props.transactionState.transactions;
 
-<<<<<<< HEAD
-        const totalCount: number = transactions.length;
-        const id = 'transaction' + totalCount;
-=======
         if (this._isMounted) {
             this.setState({
                 allTransactionCreated: this.state.allTransactionCreated + 1,
             })
         }
 
-        const countOfTransactions: number = transactions.length;
-        const id = 'transaction' + countOfTransactions;
->>>>>>> 52979d37
+        const totalCount: number = transactions.length;
+        const id = 'transaction' + totalCount;
 
         this.props.dispatch(addTransaction());
 
@@ -151,23 +129,13 @@
 
     componentWillUnmount() {
         this._isMounted = false;
-<<<<<<< HEAD
-=======
         clearInterval(this._timerId);
-        this.tryAgain();
->>>>>>> 52979d37
     }
 
     render() {
         const transactions = this.props.transactionState.transactions;
-<<<<<<< HEAD
         const completedCount = this.props.transactionState.countCompletedTransactions;
-=======
-        const gameStatus = this.props.gameState.status;
-        const {totalCount, completedCount, percentCapacity} = this.props.gameState.statistics;
-
         const tps = this.props.transactionState.transactionsPerSecond;
->>>>>>> 52979d37
 
         return (
             <div className={'game-wrapper'}>
