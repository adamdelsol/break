import * as React from 'react';

import './index.scss';
import {Button} from "../../ui/button";
import CircleAnimation from "../circle-animation";
import {GlitchH1} from "../../ui/glitch-h1";

export default class Home extends React.Component {

    render() {
        return (
            <div className={'home-wrapper'}>
                <div className={'container'}>
                    <div className={'main-info'}>
<<<<<<< HEAD
                        <h1 className={'glitch'} data-text="Break Solana">Can You Break Solana?</h1>
                        <p>This game gives you the chance to try and break the most performant blockchain in the world.
                            Every action—key press or mouse click—creates an on-chain transaction. After 15 seconds, we'll show you how close you came to
=======
                        <GlitchH1>Break Solana</GlitchH1>
                        <p>This quick game gives you the chance to break the most performant blockchain in the world.
                            Every click submits a transaction. At the end, we will show you how close you came to
>>>>>>> 08051a98
                            overwhelming the system.</p>
                        <div className={'buttons-block'}>
                            <Button linkTo={'/game'} name={'Play the game'}/>
                            <a href="https://solana.com/category/blog/">Read how it works</a>
                        </div>
                    </div>
                </div>
                <CircleAnimation className={'hero'}/>
            </div>
        )
    }
}
<|MERGE_RESOLUTION|>--- conflicted
+++ resolved
@@ -12,15 +12,9 @@
             <div className={'home-wrapper'}>
                 <div className={'container'}>
                     <div className={'main-info'}>
-<<<<<<< HEAD
-                        <h1 className={'glitch'} data-text="Break Solana">Can You Break Solana?</h1>
+                        <GlitchH1>Can You Break Solana?</GlitchH1>
                         <p>This game gives you the chance to try and break the most performant blockchain in the world.
                             Every action—key press or mouse click—creates an on-chain transaction. After 15 seconds, we'll show you how close you came to
-=======
-                        <GlitchH1>Break Solana</GlitchH1>
-                        <p>This quick game gives you the chance to break the most performant blockchain in the world.
-                            Every click submits a transaction. At the end, we will show you how close you came to
->>>>>>> 08051a98
                             overwhelming the system.</p>
                         <div className={'buttons-block'}>
                             <Button linkTo={'/game'} name={'Play the game'}/>
